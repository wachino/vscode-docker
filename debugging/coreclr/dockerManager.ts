--- conflicted
+++ resolved
@@ -17,9 +17,11 @@
 
 type DockerManagerBuildImageOptions = {
     appFolder: string;
+    args?: { [key: string]: string };
     buildPlatform?: string;
     context: string;
     dockerfile: string;
+    labels?: { [key: string]: string };
     platform: PlatformOS;
     tag?: string;
     target?: string;
@@ -30,26 +32,24 @@
     command?: string;
     containerName?: string;
     entryPoint?: string;
+    env?: { [key: string]: string };
+    envFiles?: string[];
+    labels?: { [key: string]: string };
     platform: PlatformOS;
     runPlatform?: string;
 };
 
 type Omit<T, K> = Pick<T, Exclude<keyof T, K>>;
 
-export type LaunchBuildOptions = Omit<DockerManagerBuildImageOptions, 'appFolder'>;
-export type LaunchRunOptions = Omit<DockerManagerRunContainerOptions, 'appFolder'>;
+export type LaunchBuildOptions = Omit<DockerManagerBuildImageOptions, 'appFolder' | 'buildPlatform' | 'platform'>;
+export type LaunchRunOptions = Omit<DockerManagerRunContainerOptions, 'appFolder' | 'platform' | 'runPlatform '>;
 
 export type LaunchOptions = {
     appFolder: string;
     appOutput: string;
-<<<<<<< HEAD
     platform: PlatformOS;
-    build: Omit<DockerManagerBuildImageOptions, 'appFolder' | 'buildPlatform' | 'platform'>;
-    run: Omit<DockerManagerRunContainerOptions, 'appFolder' | 'platform' | 'runPlatform '>;
-=======
     build: LaunchBuildOptions;
     run: LaunchRunOptions;
->>>>>>> 22e45ec7
 };
 
 export type LaunchResult = {
@@ -107,6 +107,10 @@
         return false;
     }
 
+    if (!compareProperty(options1, options2, options => options.platform)) {
+        return false;
+    }
+
     if (!compareProperty(options1, options2, options => options.tag)) {
         return false;
     }
@@ -154,16 +158,7 @@
         if (buildMetadata && buildMetadata.imageId) {
             const imageObject = await this.dockerClient.inspectObject(buildMetadata.imageId);
 
-<<<<<<< HEAD
-            if (imageObject
-                && buildMetadata.options
-                && buildMetadata.options.context === options.context
-                && buildMetadata.options.platform === options.platform
-                && buildMetadata.options.tag === options.tag
-                && buildMetadata.options.target === options.target) {
-=======
             if (imageObject && compareBuildImageOptions(buildMetadata.options, options)) {
->>>>>>> 22e45ec7
                 const currentDockerfileHash = await dockerfileHasher.value;
                 const currentDockerIgnoreHash = await dockerIgnoreHasher.value;
 
@@ -227,31 +222,16 @@
                     await this.dockerClient.removeContainer(containerName, { force: true });
                 }
 
-<<<<<<< HEAD
-                const runOptions: DockerRunContainerOptions = {
-                    ...options,
-
-                    command,
-                    containerName: options.containerName,
-                    entrypoint,
-                    platform: options.runPlatform,
-                    volumes
-                };
-
-                return await this.dockerClient.runContainer(imageTagOrId, runOptions);
-=======
                 return await this.dockerClient.runContainer(
                     imageTagOrId,
                     {
+                        ...options,
+
                         command,
-                        containerName: options.containerName,
                         entrypoint,
-                        env: options.env,
-                        envFiles: options.envFiles,
-                        labels: options.labels,
+                        platform: options.runPlatform,
                         volumes
                     });
->>>>>>> 22e45ec7
             },
             id => `Container ${this.dockerClient.trimId(id)} started.`,
             err => `Unable to start container: ${err}`);
