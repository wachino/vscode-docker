/*---------------------------------------------------------
 * Copyright (C) Microsoft Corporation. All rights reserved.
 *--------------------------------------------------------*/

import * as assert from 'assert';
import * as vscode from 'vscode';
import { FileSystemProvider } from '../../../debugging/coreclr/fsProvider';
import { OSProvider } from '../../../debugging/coreclr/osProvider';
import { ProcessProvider } from '../../../debugging/coreclr/processProvider';
import { MacNuGetFallbackFolderSharedPrerequisite, LinuxUserInDockerGroupPrerequisite, ShowErrorMessageFunction, DockerDaemonIsLinuxPrerequisite, DotNetSdkInstalledPrerequisite } from '../../../debugging/coreclr/prereqManager';
import { PlatformOS } from '../../../utils/platform';
import { DockerClient } from '../../../debugging/coreclr/dockerClient';
import { DotNetClient } from '../../../debugging/coreclr/dotNetClient';

<<<<<<< HEAD
suite('debugging', () => {
    suite('coreclr', () => {
        suite('prereqManager', () => {
            suite('DockerDaemonIsLinuxPrerequisite', () => {
                const generateTest = (name: string, result: boolean, os: PlatformOS, lcowEnabled?: boolean) => {
                    test(name, async () => {
                        let gotInfo = false;
                        let gotVersion = false;

                        const dockerClient = <DockerClient>{
                            getInfo: (options) => {
                                gotInfo = true;

                                return Promise.resolve(lcowEnabled ? '"windowsfilter (Windows) lcow (Linux)"' : '"windowsfilter (Windows)"');
                            },
                            getVersion: (options) => {
                                gotVersion = true;
=======
suite('debugging/coreclr/prereqManager', () => {
    suite('DockerDaemonIsLinuxPrerequisite', () => {
        const generateTest = (name: string, result: boolean, os: PlatformOS) => {
            test(name, async () => {
                let gotVersion = false;

                const dockerClient = <DockerClient>{
                    getVersion: (options) => {
                        gotVersion = true;
>>>>>>> 22e45ec7

                        assert.deepEqual(options, { format: '{{json .Server.Os}}' }, 'The server OS should be requested, in JSON format.');

                        return Promise.resolve(`"${os.toLowerCase()}"`);
                    }
                };

<<<<<<< HEAD
                        const osProvider = <OSProvider>{
                            os
                        }

                        let shown = false;
=======
                let shown = false;
>>>>>>> 22e45ec7

                const showErrorMessage = (message: string, ...items: vscode.MessageItem[]): Thenable<vscode.MessageItem | undefined> => {
                    shown = true;
                    return Promise.resolve<vscode.MessageItem | undefined>(undefined);
                };

<<<<<<< HEAD
                        const prerequisite = new DockerDaemonIsLinuxPrerequisite(dockerClient, osProvider, showErrorMessage);
=======
                const prerequisite = new DockerDaemonIsLinuxPrerequisite(dockerClient, showErrorMessage);
>>>>>>> 22e45ec7

                const prereqResult = await prerequisite.checkPrerequisite();

<<<<<<< HEAD
                        assert.equal(gotVersion, true, 'The Docker version should have been requested.');
                        assert.equal(gotInfo, os === 'Windows', 'Info should be requested only if using Windows.');

                        assert.equal(prereqResult, result, 'The prerequisite should return `false`.');
                        assert.equal(shown, !result, `An error message should ${result ? 'not ' : ''} have been shown.`);
                    });
                }

                generateTest('Linux daemon', true, 'Linux');
                generateTest('Windows daemon', false, 'Windows');
                generateTest('Windows daemon', true, 'Windows', true);
=======
                assert.equal(gotVersion, true, 'The Docker version should have been requested.');

                assert.equal(prereqResult, result, 'The prerequisite should return `false`.');
                assert.equal(shown, !result, `An error message should ${result ? 'not ' : ''} have been shown.`);
>>>>>>> 22e45ec7
            });
        }

        generateTest('Linux daemon', true, 'Linux');
        generateTest('Windows daemon', false, 'Windows');
    });

    suite('DotNetSdkInstalledPrerequisite', () => {
        test('Installed', async () => {
            const msBuildClient = <DotNetClient>{
                getVersion: () => Promise.resolve('2.1.402')
            };

            let shown = false;

            const showErrorMessage = (message: string, ...items: vscode.MessageItem[]): Thenable<vscode.MessageItem | undefined> => {
                shown = true;
                return Promise.resolve<vscode.MessageItem | undefined>(undefined);
            };

            const prerequisite = new DotNetSdkInstalledPrerequisite(msBuildClient, showErrorMessage);

            const prereqResult = await prerequisite.checkPrerequisite();

            assert.equal(prereqResult, true, 'The prerequisite should pass if the SDK is installed.');
            assert.equal(shown, false, 'No error should be shown.');
        });

        test('Not installed', async () => {
            const msBuildClient = <DotNetClient>{
                getVersion: () => Promise.resolve(undefined)
            };

            let shown = false;

            const showErrorMessage = (message: string, ...items: vscode.MessageItem[]): Thenable<vscode.MessageItem | undefined> => {
                shown = true;
                return Promise.resolve<vscode.MessageItem | undefined>(undefined);
            };

            const prerequisite = new DotNetSdkInstalledPrerequisite(msBuildClient, showErrorMessage);

            const prereqResult = await prerequisite.checkPrerequisite();

            assert.equal(prereqResult, false, 'The prerequisite should fail if no SDK is installed.');
            assert.equal(shown, true, 'An error should be shown.');
        });
    });

    suite('LinuxUserInDockerGroupPrerequisite', () => {
        const generateTest = (name: string, result: boolean, os: PlatformOS, isMac?: boolean, inGroup?: boolean) => {
            test(name, async () => {
                const osProvider = <OSProvider>{
                    os,
                    isMac
                }

                let processProvider = <ProcessProvider>{};
                let listed = false;

                if (os === 'Linux' && !isMac) {
                    processProvider = <ProcessProvider>{
                        exec: (command: string, _) => {
                            listed = true;

                            assert.equal(command, 'id -Gn', 'The prerequisite should list the user\'s groups.')

                            const groups = inGroup ? 'groupA docker groupB' : 'groupA groupB';

                            return Promise.resolve({ stdout: groups, stderr: ''});
                        }
                    };
                }

                let shown = false;

                const showErrorMessage = (message: string, ...items: vscode.MessageItem[]): Thenable<vscode.MessageItem | undefined> => {
                    shown = true;
                    return Promise.resolve<vscode.MessageItem | undefined>(undefined);
                };

                const prerequisite = new LinuxUserInDockerGroupPrerequisite(osProvider, processProvider, showErrorMessage);

                const prereqResult = await prerequisite.checkPrerequisite();

                if (os === 'Linux' && !isMac) {
                    assert.equal(listed, true, 'The user\'s groups should have been listed.');
                }

                assert.equal(prereqResult, result, 'The prerequisite should return `false`.');
                assert.equal(shown, !result, `An error message should ${result ? 'not ' : ''} have been shown.`);
            });
        };

        generateTest('Windows: No-op', true, 'Windows');
        generateTest('Mac: No-op', true, 'Linux', true);
        generateTest('Linux: In group', true, 'Linux', false, true);
        generateTest('Linux: Not in group', false, 'Linux', false, false);
    });

    suite('MacNuGetFallbackFolderSharedPrerequisite', () => {
        const generateTest = (name: string, fileContents: string | undefined, result: boolean) => {
            const settingsPath = '/Users/User/Library/Group Containers/group.com.docker/settings.json';

            test(name, async () => {
                const fsProvider = <FileSystemProvider>{
                    fileExists: (path: string) => {
                        assert.equal(settingsPath, path, 'The prerequisite should check for the settings file in the user\'s home directory.');

                        return Promise.resolve(fileContents !== undefined);
                    },
                    readFile: (path: string) => {
                        if (fileContents === undefined) {
                            assert.fail('The prerequisite should not attempt to read a file that does not exist.');
                        }

                        assert.equal(settingsPath, path, 'The prerequisite should read the settings file in the user\'s home directory.');

                        return Promise.resolve(fileContents);
                    }
                };

                const osProvider = <OSProvider>{
                    homedir: '/Users/User',
                    isMac: true
                };

                let shown = false;

                const showErrorMessage = (message: string, ...items: vscode.MessageItem[]): Thenable<vscode.MessageItem | undefined> => {
                    shown = true;
                    return Promise.resolve<vscode.MessageItem | undefined>(undefined);
                };

                const prereq = new MacNuGetFallbackFolderSharedPrerequisite(fsProvider, osProvider, showErrorMessage);

                const prereqResult = await prereq.checkPrerequisite();

                assert.equal(prereqResult, result, 'The prerequisite should return `false`.');
                assert.equal(shown, !result, `An error message should ${result ? 'not ' : ''} have been shown.`);
            });
        }

        generateTest('Mac: no Docker settings file', undefined, true);
        generateTest('Mac: no shared folders in Docker settings file', '{}', true);
        generateTest('Mac: no NuGetFallbackFolder in Docker settings file', '{ "filesharingDirectories": [] }', false);
        generateTest('Mac: NuGetFallbackFolder in Docker settings file', '{ "filesharingDirectories": [ "/usr/local/share/dotnet/sdk/NuGetFallbackFolder" ] }', true);

        test('Non-Mac: No-op', async () => {
            const osProvider = <OSProvider>{
                isMac: false
            };

            const showErrorMessage = (message: string, ...items: vscode.MessageItem[]): Thenable<vscode.MessageItem | undefined> => {
                assert.fail('Should not be called on non-Mac.');
                return Promise.resolve<vscode.MessageItem | undefined>(undefined);
            };

            const prereq = new MacNuGetFallbackFolderSharedPrerequisite(<FileSystemProvider>{}, osProvider, showErrorMessage);

            const result = await prereq.checkPrerequisite();

            assert.equal(true, result, 'The prerequisite should return `true` on non-Mac.');
        });
    });
});<|MERGE_RESOLUTION|>--- conflicted
+++ resolved
@@ -12,35 +12,21 @@
 import { DockerClient } from '../../../debugging/coreclr/dockerClient';
 import { DotNetClient } from '../../../debugging/coreclr/dotNetClient';
 
-<<<<<<< HEAD
-suite('debugging', () => {
-    suite('coreclr', () => {
-        suite('prereqManager', () => {
-            suite('DockerDaemonIsLinuxPrerequisite', () => {
-                const generateTest = (name: string, result: boolean, os: PlatformOS, lcowEnabled?: boolean) => {
-                    test(name, async () => {
-                        let gotInfo = false;
-                        let gotVersion = false;
-
-                        const dockerClient = <DockerClient>{
-                            getInfo: (options) => {
-                                gotInfo = true;
-
-                                return Promise.resolve(lcowEnabled ? '"windowsfilter (Windows) lcow (Linux)"' : '"windowsfilter (Windows)"');
-                            },
-                            getVersion: (options) => {
-                                gotVersion = true;
-=======
 suite('debugging/coreclr/prereqManager', () => {
     suite('DockerDaemonIsLinuxPrerequisite', () => {
-        const generateTest = (name: string, result: boolean, os: PlatformOS) => {
+        const generateTest = (name: string, result: boolean, os: PlatformOS, lcowEnabled?: boolean) => {
             test(name, async () => {
+                let gotInfo = false;
                 let gotVersion = false;
 
                 const dockerClient = <DockerClient>{
+                    getInfo: (options) => {
+                        gotInfo = true;
+
+                        return Promise.resolve(lcowEnabled ? '"windowsfilter (Windows) lcow (Linux)"' : '"windowsfilter (Windows)"');
+                    },
                     getVersion: (options) => {
                         gotVersion = true;
->>>>>>> 22e45ec7
 
                         assert.deepEqual(options, { format: '{{json .Server.Os}}' }, 'The server OS should be requested, in JSON format.');
 
@@ -48,52 +34,32 @@
                     }
                 };
 
-<<<<<<< HEAD
-                        const osProvider = <OSProvider>{
-                            os
-                        }
-
-                        let shown = false;
-=======
+                const osProvider = <OSProvider>{
+                    os
+                }
+
                 let shown = false;
->>>>>>> 22e45ec7
 
                 const showErrorMessage = (message: string, ...items: vscode.MessageItem[]): Thenable<vscode.MessageItem | undefined> => {
                     shown = true;
                     return Promise.resolve<vscode.MessageItem | undefined>(undefined);
                 };
 
-<<<<<<< HEAD
-                        const prerequisite = new DockerDaemonIsLinuxPrerequisite(dockerClient, osProvider, showErrorMessage);
-=======
-                const prerequisite = new DockerDaemonIsLinuxPrerequisite(dockerClient, showErrorMessage);
->>>>>>> 22e45ec7
+                const prerequisite = new DockerDaemonIsLinuxPrerequisite(dockerClient, osProvider, showErrorMessage);
 
                 const prereqResult = await prerequisite.checkPrerequisite();
 
-<<<<<<< HEAD
-                        assert.equal(gotVersion, true, 'The Docker version should have been requested.');
-                        assert.equal(gotInfo, os === 'Windows', 'Info should be requested only if using Windows.');
-
-                        assert.equal(prereqResult, result, 'The prerequisite should return `false`.');
-                        assert.equal(shown, !result, `An error message should ${result ? 'not ' : ''} have been shown.`);
-                    });
-                }
-
-                generateTest('Linux daemon', true, 'Linux');
-                generateTest('Windows daemon', false, 'Windows');
-                generateTest('Windows daemon', true, 'Windows', true);
-=======
                 assert.equal(gotVersion, true, 'The Docker version should have been requested.');
+                assert.equal(gotInfo, os === 'Windows', 'Info should be requested only if using Windows.');
 
                 assert.equal(prereqResult, result, 'The prerequisite should return `false`.');
                 assert.equal(shown, !result, `An error message should ${result ? 'not ' : ''} have been shown.`);
->>>>>>> 22e45ec7
             });
         }
 
         generateTest('Linux daemon', true, 'Linux');
         generateTest('Windows daemon', false, 'Windows');
+        generateTest('Windows daemon', true, 'Windows', true);
     });
 
     suite('DotNetSdkInstalledPrerequisite', () => {
