
<<<<<<< HEAD
## 0.0.12 - 06 March 2017
* Added telemetry to understand which commands developers find useful. This will help us refine which commands we add in the future. We track whether the following commands are executed and in some cases additional metadata about the command:
  * `build image`
  * `compose up`, `compose down`
  * `open shell` on running container and whether or not it is a Windows or Linux based container
  * `push image` (we don't track the image name or the location)
  * `remove image`
  * `show logs`
  * `start container`, `start container interactive`
  * `start Azure CLI` container
  * `stop container`
  * `system prune`
  * `tag` (we don't track tag name)
  * Configure workspace along with the type (e.g. Node or Other)

> Please note, you can turn off telemetry reporting for VS Code and all extensions through the ["telemetry.enableTelemetry": false setting](https://code.visualstudio.com/docs/supporting/faq#_how-to-disable-telemetry-reporting).
=======
## 0.0.13 - 14 March 2017

* Support for `.yaml` file extension on `docker-compose` files. 
* Add telemetry support, see the VS Code [FAQ](https://code.visualstudio.com/docs/supporting/faq#_how-to-disable-telemetry-reporting) if you would like to turn it off. 
* Updated Azure CLI image name, map .azure folder from host file system, fix block running on Windowns containers, fix Windows path issues (didn't make it into `0.0.12`)

>>>>>>> c6d43e92

## 0.0.12 - 11 February 2017

* Removed `MAINTAINER` from templates and linting warnings by upgrading the `dockerfile_lint` module (Docker has deprecated `MAINTAINER` in favor of `LABEL`).
* Added command to run `docker system prune`, note we use the `-f` (force) flag to ignore the confirmation prompt.
* `Docker: Attach Shell` command now supports Windows containers [#58](https://github.com/microsoft/vscode-docker/pull/58).

## 0.0.10 - 12 December 2016

* Added context menu support to run the Docker Build command on Dockerfile files from the editor or from the explorer.
* Docker logs now uses the -f flag ([follow](https://docs.docker.com/engine/reference/commandline/logs/)) to continue streaming the logs to terminal. 

## 0.0.11 - 4 January 2017

* Fixed [Issue 51](https://github.com/microsoft/vscode-docker/issues/51), a path problem on Windows.<|MERGE_RESOLUTION|>--- conflicted
+++ resolved
@@ -1,7 +1,8 @@
 
-<<<<<<< HEAD
-## 0.0.12 - 06 March 2017
-* Added telemetry to understand which commands developers find useful. This will help us refine which commands we add in the future. We track whether the following commands are executed and in some cases additional metadata about the command:
+## 0.0.13 - 14 March 2017
+* Support for `.yaml` file extension on `docker-compose` files. 
+* Updated Azure CLI image name, map .azure folder from host file system, fix block running on Windowns containers, fix Windows path issues (this didn't make it into `0.0.12`)
+* Added telemetry to understand which commands developers find useful. This will help us refine which commands we add in the future. We track whether the following commands are executed:
   * `build image`
   * `compose up`, `compose down`
   * `open shell` on running container and whether or not it is a Windows or Linux based container
@@ -16,14 +17,7 @@
   * Configure workspace along with the type (e.g. Node or Other)
 
 > Please note, you can turn off telemetry reporting for VS Code and all extensions through the ["telemetry.enableTelemetry": false setting](https://code.visualstudio.com/docs/supporting/faq#_how-to-disable-telemetry-reporting).
-=======
-## 0.0.13 - 14 March 2017
 
-* Support for `.yaml` file extension on `docker-compose` files. 
-* Add telemetry support, see the VS Code [FAQ](https://code.visualstudio.com/docs/supporting/faq#_how-to-disable-telemetry-reporting) if you would like to turn it off. 
-* Updated Azure CLI image name, map .azure folder from host file system, fix block running on Windowns containers, fix Windows path issues (didn't make it into `0.0.12`)
-
->>>>>>> c6d43e92
 
 ## 0.0.12 - 11 February 2017
 
